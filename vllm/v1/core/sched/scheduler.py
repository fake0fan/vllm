--- conflicted
+++ resolved
@@ -668,30 +668,11 @@
             meta = self.connector.build_connector_meta(scheduler_output)
             scheduler_output.kv_connector_metadata = meta
 
-<<<<<<< HEAD
-        # collect KV cache events from KV cache manager
-        events = self.kv_cache_manager.take_events()
-
-        # collect KV cache events from connector
-        if self.connector is not None:
-            connector_events = self.connector.take_events()
-            if connector_events:
-                if events is None:
-                    events = list(connector_events)
-                else:
-                    events.extend(connector_events)
-
-        # publish collected KV cache events
-        if events:
-            batch = KVEventBatch(ts=time.time(), events=events)
-            self.kv_event_publisher.publish(batch)
-
+        # Build the connector meta for ECConnector
         if self.ec_connector is not None:
             meta = self.ec_connector.build_connector_meta(scheduler_output)
             scheduler_output.ec_connector_metadata = meta
 
-=======
->>>>>>> 48eb8eba
         self._update_after_schedule(scheduler_output)
         return scheduler_output
 
