--- conflicted
+++ resolved
@@ -261,13 +261,8 @@
     hidden_states: torch.Tensor
     sample_hidden_states: torch.Tensor
     aux_hidden_states: list[torch.Tensor] | None
-<<<<<<< HEAD
-    kv_connector_output: KVConnectorOutput | None
-    ec_connector_output: ECConnectorOutput | None
-=======
     ec_connector_output: ECConnectorOutput | None
     cudagraph_stats: CUDAGraphStat | None
->>>>>>> 1166c31c
 
 
 class GPUModelRunner(
@@ -2195,11 +2190,7 @@
             logger.debug("Finish execute for mm hash %s", mm_hash)
             self.maybe_save_ec_to_connector(self.encoder_cache, mm_hash)
 
-<<<<<<< HEAD
         self.maybe_wait_for_ec_save()
-=======
-        return encoder_outputs
->>>>>>> 1166c31c
 
     def _gather_mm_embeddings(
         self,
@@ -2461,15 +2452,7 @@
         # modal outputs after that to ensure the correct order
         ec_connector_output = None
 
-<<<<<<< HEAD
-        if (
-            self.supports_mm_inputs
-            and is_first_rank
-            and not self.model_config.is_encoder_decoder
-        ):
-=======
         if self.supports_mm_inputs and is_first_rank and not is_encoder_decoder:
->>>>>>> 1166c31c
             # Run the multimodal encoder if any.
             with self.maybe_get_ec_connector_output(
                 scheduler_output,
@@ -3157,13 +3140,8 @@
             hidden_states,
             sample_hidden_states,
             aux_hidden_states,
-<<<<<<< HEAD
-            kv_connector_output,
-            ec_connector_output,
-=======
             ec_connector_output,
             cudagraph_stats,
->>>>>>> 1166c31c
         )
         self.kv_connector_output = kv_connector_output
         return None
@@ -3198,13 +3176,8 @@
             hidden_states,
             sample_hidden_states,
             aux_hidden_states,
-<<<<<<< HEAD
-            kv_connector_output,
-            ec_connector_output,
-=======
             ec_connector_output,
             cudagraph_stats,
->>>>>>> 1166c31c
         ) = self.execute_model_state
         # Clear ephemeral state.
         self.execute_model_state = None
