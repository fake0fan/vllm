--- conflicted
+++ resolved
@@ -84,14 +84,11 @@
 ECConnectorFactory.register_connector(
     "ECSharedStorageConnector",
     "vllm.distributed.ec_transfer.ec_connector.shared_storage_connector",
-<<<<<<< HEAD
-    "ECSharedStorageConnector")
+    "ECSharedStorageConnector",
+)
 
 ECConnectorFactory.register_connector(
     "ECMooncakeStorageConnector",
     "vllm.distributed.ec_transfer.ec_connector.mooncake_storage_connector",
-    "ECMooncakeStorageConnector")
-=======
-    "ECSharedStorageConnector",
-)
->>>>>>> a8f5dad4
+    "ECMooncakeStorageConnector",
+)