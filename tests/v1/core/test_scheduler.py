--- conflicted
+++ resolved
@@ -1199,15 +1199,6 @@
         # encoder connector should not affect test results
         use_ec_connector=use_ec_connector,
         ec_role=ec_role,
-<<<<<<< HEAD
-    )
-    NUM_MATCHED_NEW_TOKENS = BLOCK_SIZE * 2
-    scheduler.connector.get_num_new_matched_tokens = Mock(name="method")
-    scheduler.connector.get_num_new_matched_tokens.return_value = (
-        NUM_MATCHED_NEW_TOKENS,
-        False,
-=======
->>>>>>> 1166c31c
     )
 
     # Create two requests. The second request will not be able to
@@ -1292,16 +1283,6 @@
         # encoder connector should not affect test results
         use_ec_connector=use_ec_connector,
         ec_role=ec_role,
-<<<<<<< HEAD
-    )
-
-    NUM_MATCHED_NEW_TOKENS = BLOCK_SIZE
-    scheduler.connector.get_num_new_matched_tokens = Mock(name="method")
-    scheduler.connector.get_num_new_matched_tokens.return_value = (
-        NUM_MATCHED_NEW_TOKENS,
-        False,
-=======
->>>>>>> 1166c31c
     )
 
     # Create two requests.
@@ -1571,11 +1552,7 @@
 
     ec_transfer_config = (
         ECTransferConfig(
-<<<<<<< HEAD
-            ec_connector="ECSharedStorageConnector",
-=======
             ec_connector="ECExampleConnector",
->>>>>>> 1166c31c
             ec_role=ec_role,
             ec_connector_extra_config={"shared_storage_path": "/tmp/ec_test"},
         )
@@ -2436,11 +2413,7 @@
     metadata_dict = {mm_data.mm_hash: mm_data for mm_data in metadata.mm_datas}
 
     # Check all required identifiers exist in metadata; and no extra
-<<<<<<< HEAD
-    # In ECSharedStorageConnector format
-=======
     # In ECExampleConnector format
->>>>>>> 1166c31c
     # NOTE: even having same identifier, the mm_features can be different
     # since their mm_position can be in different offsets, etc
     identifiers_dict = {f.identifier for f in mm_features_list}
