# SPDX-License-Identifier: Apache-2.0
# SPDX-FileCopyrightText: Copyright contributors to the vLLM project

import copy
import time
import uuid
from concurrent.futures import Future, ThreadPoolExecutor

import pytest
from transformers import AutoTokenizer

from vllm import SamplingParams
from vllm.config import (
    CacheConfig,
    ECTransferConfig,
    KVTransferConfig,
    ModelConfig,
    SchedulerConfig,
    VllmConfig,
)
from vllm.engine.arg_utils import EngineArgs
from vllm.platforms import current_platform
from vllm.utils.torch_utils import set_default_torch_num_threads
from vllm.v1.engine import EngineCoreRequest
from vllm.v1.engine.core import EngineCore
from vllm.v1.executor.abstract import Executor
from vllm.v1.executor.uniproc_executor import UniProcExecutor
from vllm.v1.kv_cache_interface import KVCacheConfig
from vllm.v1.outputs import ModelRunnerOutput

from ...utils import create_new_process_for_each_test, multi_gpu_test

if not current_platform.is_cuda():
    pytest.skip(reason="V1 currently only supported on CUDA.", allow_module_level=True)

MODEL_NAME = "hmellor/tiny-random-LlamaForCausalLM"
TOKENIZER = AutoTokenizer.from_pretrained(MODEL_NAME)
# test_engine_core_concurrent_batches assumes exactly 12 tokens per prompt.
# Adjust prompt if changing model to maintain 12-token length.
PROMPT = "I am Gyoubu Masataka Oniwa"
PROMPT_TOKENS = TOKENIZER(PROMPT).input_ids


def make_request() -> EngineCoreRequest:
    return EngineCoreRequest(
        request_id=str(uuid.uuid4()),
        prompt_token_ids=PROMPT_TOKENS,
        mm_features=None,
        sampling_params=SamplingParams(),
        pooling_params=None,
        eos_token_id=None,
        arrival_time=time.time(),
        lora_request=None,
        cache_salt=None,
        data_parallel_rank=None,
    )


@create_new_process_for_each_test()
def test_engine_core():
    """Setup the EngineCore."""
    engine_args = EngineArgs(model=MODEL_NAME)
    vllm_config = engine_args.create_engine_config()
    executor_class = Executor.get_class(vllm_config)

    with set_default_torch_num_threads(1):
        engine_core = EngineCore(
            vllm_config=vllm_config, executor_class=executor_class, log_stats=True
        )
    """Test basic request lifecycle."""

    # First request.
    engine_core.add_request(*engine_core.preprocess_add_request(make_request()))
    assert len(engine_core.scheduler.waiting) == 1
    assert len(engine_core.scheduler.running) == 0

    _ = engine_core.step_fn()
    assert len(engine_core.scheduler.waiting) == 0
    assert len(engine_core.scheduler.running) == 1

    # Second request.
    engine_core.add_request(*engine_core.preprocess_add_request(make_request()))
    assert len(engine_core.scheduler.waiting) == 1
    assert len(engine_core.scheduler.running) == 1

    _ = engine_core.step_fn()
    assert len(engine_core.scheduler.waiting) == 0
    assert len(engine_core.scheduler.running) == 2

    # Add two requests in a row.
    engine_core.add_request(*engine_core.preprocess_add_request(make_request()))
    engine_core.add_request(*engine_core.preprocess_add_request(make_request()))
    assert len(engine_core.scheduler.waiting) == 2
    assert len(engine_core.scheduler.running) == 2

    _ = engine_core.step_fn()
    assert len(engine_core.scheduler.waiting) == 0
    assert len(engine_core.scheduler.running) == 4

    # Loop through until they are all done.
    while (outs := engine_core.step_fn()[0].get(0)) and outs.outputs:
        pass

    assert len(engine_core.scheduler.waiting) == 0
    assert len(engine_core.scheduler.running) == 0
    """Test abort cycle."""

    # Basic abort.
    req = make_request()
    request_id = req.request_id

    engine_core.add_request(*engine_core.preprocess_add_request(req))
    assert len(engine_core.scheduler.waiting) == 1
    assert len(engine_core.scheduler.running) == 0
    assert engine_core.scheduler.has_unfinished_requests()
    assert not engine_core.scheduler.has_finished_requests()

    _ = engine_core.step_fn()
    assert len(engine_core.scheduler.waiting) == 0
    assert len(engine_core.scheduler.running) == 1
    assert engine_core.scheduler.has_unfinished_requests()
    assert not engine_core.scheduler.has_finished_requests()

    engine_core.abort_requests([request_id])
    assert len(engine_core.scheduler.waiting) == 0
    assert len(engine_core.scheduler.running) == 0
    assert not engine_core.scheduler.has_unfinished_requests()
    assert engine_core.scheduler.has_finished_requests()

    _ = engine_core.step_fn()
    assert not engine_core.scheduler.has_unfinished_requests()
    assert not engine_core.scheduler.has_finished_requests()

    # Add, step, abort 1 of the 3.
    req0 = make_request()
    req1 = make_request()
    req2 = make_request()

    engine_core.add_request(*engine_core.preprocess_add_request(req0))
    engine_core.add_request(*engine_core.preprocess_add_request(req1))
    assert len(engine_core.scheduler.waiting) == 2
    assert len(engine_core.scheduler.running) == 0

    _ = engine_core.step_fn()
    assert len(engine_core.scheduler.waiting) == 0
    assert len(engine_core.scheduler.running) == 2

    engine_core.add_request(*engine_core.preprocess_add_request(req2))
    assert len(engine_core.scheduler.waiting) == 1
    assert len(engine_core.scheduler.running) == 2

    _ = engine_core.step_fn()
    assert len(engine_core.scheduler.waiting) == 0
    assert len(engine_core.scheduler.running) == 3

    # Abort just one.
    engine_core.abort_requests([req1.request_id])
    assert len(engine_core.scheduler.waiting) == 0
    assert len(engine_core.scheduler.running) == 2

    _ = engine_core.step_fn()
    assert len(engine_core.scheduler.waiting) == 0
    assert len(engine_core.scheduler.running) == 2

    # Abort the other requests at the same time.
    engine_core.abort_requests([req2.request_id, req0.request_id])
    assert len(engine_core.scheduler.waiting) == 0
    assert len(engine_core.scheduler.running) == 0

    # Sending duplicate requests with same request_id
    req0 = make_request()
    req1 = make_request()
    req0.request_id = req1.request_id = "test"
    engine_core.add_request(*engine_core.preprocess_add_request(req0))

    while engine_core.scheduler.has_requests():
        engine_core.step_fn()

    engine_core.add_request(*engine_core.preprocess_add_request(req1))
    while engine_core.scheduler.has_requests():
        engine_core.step_fn()

    assert len(engine_core.scheduler.waiting) == 0
    assert len(engine_core.scheduler.running) == 0


@create_new_process_for_each_test()
def test_engine_core_advanced_sampling():
    """
    A basic end-to-end test to verify that the engine functions correctly
    when additional sampling parameters, such as top_p, min_tokens, and
    presence_penalty, are set.
    """
    """Setup the EngineCore."""
    engine_args = EngineArgs(model=MODEL_NAME)
    vllm_config = engine_args.create_engine_config()
    executor_class = Executor.get_class(vllm_config)

    with set_default_torch_num_threads(1):
        engine_core = EngineCore(
            vllm_config=vllm_config, executor_class=executor_class, log_stats=True
        )
    """Test basic request lifecycle."""
    # First request.
    request: EngineCoreRequest = make_request()
    request.sampling_params = SamplingParams(
        min_tokens=4,
        presence_penalty=1.0,
        frequency_penalty=1.0,
        repetition_penalty=0.1,
        stop_token_ids=[1001, 1002],
    )
    engine_core.add_request(*engine_core.preprocess_add_request(request))

    def _check_engine_state():
        assert len(engine_core.scheduler.waiting) == 1
        assert len(engine_core.scheduler.running) == 0
        # Loop through until they are all done.
        while engine_core.scheduler.has_requests():
            engine_core.step_fn()
        assert len(engine_core.scheduler.waiting) == 0
        assert len(engine_core.scheduler.running) == 0

    _check_engine_state()

    # Second request.
    request2 = make_request()
    request2.sampling_params = SamplingParams(
        top_p=0.99,
        top_k=50,
    )
    engine_core.add_request(*engine_core.preprocess_add_request(request2))
    _check_engine_state()


@create_new_process_for_each_test()
def test_engine_core_concurrent_batches():
    """
    Test that the engine can handle multiple concurrent batches.
    """

    def make_request_with_max_tokens(req_id: str, max_tokens: int) -> EngineCoreRequest:
        request = make_request()
        request.request_id = req_id
        request.sampling_params.max_tokens = max_tokens
        return request

    class DummyExecutor(UniProcExecutor):
        def initialize_from_config(self, kv_cache_configs: list[KVCacheConfig]) -> None:
            super().initialize_from_config(kv_cache_configs)

            # Create a thread pool with a single worker
            self.thread_pool = ThreadPoolExecutor(max_workers=1)

        def execute_model(
            self,
            scheduler_output,
            non_block=False,
        ) -> Future[ModelRunnerOutput | None]:
            """Make execute_model non-blocking."""

            # DummyExecutor used only for testing async case.
            assert non_block

            def _execute():
                output = self.collective_rpc("execute_model", args=(scheduler_output,))
                # Make a copy because output[0] may be reused
                # by the next batch.
                return copy.deepcopy(output[0])

            # Use the thread pool instead of creating a new thread
            return self.thread_pool.submit(_execute)

        def sample_tokens(
            self, grammar_output, non_block=False
        ) -> Future[ModelRunnerOutput]:
            """Make sample_tokens non-blocking."""

            # DummyExecutor used only for testing async case.
            assert non_block

            def _execute():
                output = self.collective_rpc("sample_tokens", args=(grammar_output,))
                # Make a copy because output[0] may be reused
                # by the next batch.
                return copy.deepcopy(output[0])

            # Use the thread pool instead of creating a new thread
            return self.thread_pool.submit(_execute)

        @property
        def max_concurrent_batches(self) -> int:
            return 2

        def shutdown(self):
            if hasattr(self, "thread_pool"):
                self.thread_pool.shutdown(wait=False)

    engine_args = EngineArgs(
        model=MODEL_NAME,
        # To test concurrent batches.
        max_num_seqs=2,
        # Avoid all requests being scheduled once.
        enable_prefix_caching=False,
        max_num_batched_tokens=10,
        # Reduce startup time.
        enforce_eager=True,
        # Test concurrent batch behaviour independently of async scheduling.
        async_scheduling=False,
    )
    vllm_config = engine_args.create_engine_config()
    with set_default_torch_num_threads(1):
        engine_core = EngineCore(
            vllm_config=vllm_config, log_stats=False, executor_class=DummyExecutor
        )
    assert engine_core.batch_queue is not None

    # Add two requests in a row. Each request have 12 prompt tokens.
    req0 = make_request_with_max_tokens("0", 5)
    engine_core.add_request(*engine_core.preprocess_add_request(req0))
    req1 = make_request_with_max_tokens("1", 5)
    engine_core.add_request(*engine_core.preprocess_add_request(req1))

    # Schedule Batch 1: (10, req0)
    assert engine_core.step_with_batch_queue()[0] is None
    assert len(engine_core.batch_queue) == 1
    scheduler_output = engine_core.batch_queue[-1][1]
    assert scheduler_output.num_scheduled_tokens["0"] == 10
    # num_computed_tokens should have been updated immediately.
    assert engine_core.scheduler.requests[req0.request_id].num_computed_tokens == 10

    # Schedule Batch 2: (2, req0), (8, req1)
    assert engine_core.step_with_batch_queue()[0] == {}
    assert len(engine_core.batch_queue) == 1
    scheduler_output = engine_core.batch_queue[-1][1]
    assert scheduler_output.num_scheduled_tokens["0"] == 2
    assert scheduler_output.num_scheduled_tokens["1"] == 8
    # num_computed_tokens should have been updated immediately.
    assert engine_core.scheduler.requests["0"].num_computed_tokens == 12
    assert engine_core.scheduler.requests["1"].num_computed_tokens == 8

    assert engine_core.scheduler.get_num_unfinished_requests() == 2

    # Finish Batch 1 and schedule Batch 3: (4, req1).
    # Note that req0 cannot be scheduled
    # because it is in the decoding stage now.
    engine_core.step_with_batch_queue()
    assert len(engine_core.batch_queue) == 1
    scheduler_output = engine_core.batch_queue[-1][1]
    assert scheduler_output.num_scheduled_tokens["1"] == 4

    # Finish Batch 2. Get first token of req0.
    # Schedule Batch 4: (1, req0).
    output = engine_core.step_with_batch_queue()[0].get(0)
    assert output is not None
    assert len(output.outputs) == 1
    assert engine_core.scheduler.requests[req0.request_id].num_tokens == 13
    scheduler_output = engine_core.batch_queue[-1][1]
    assert scheduler_output.num_scheduled_tokens["0"] == 1

    # Finish Batch 3. Get first token of req1. Schedule Batch 5: (1, req1).
    output = engine_core.step_with_batch_queue()[0].get(0)
    assert output is not None
    assert len(output.outputs) == 1
    assert engine_core.scheduler.requests[req1.request_id].num_tokens == 13
    scheduler_output = engine_core.batch_queue[-1][1]
    assert scheduler_output.num_scheduled_tokens["1"] == 1

    # Loop until req0 is finished.
    req_id = 0
    expected_num_tokens = [
        engine_core.scheduler.requests["0"].num_tokens + 1,
        engine_core.scheduler.requests["1"].num_tokens + 1,
    ]
    while engine_core.scheduler.get_num_unfinished_requests() == 2:
        output = engine_core.step_with_batch_queue()[0]
        # Every step consumes an output.
        assert output is not None
        assert len(output[0].outputs) == 1
        if req_id in engine_core.scheduler.requests:
            assert (
                engine_core.scheduler.requests[req_id].num_tokens
                == expected_num_tokens[req_id]
            )
        expected_num_tokens[req_id] += 1
        req_id = (req_id + 1) % 2


@multi_gpu_test(num_gpus=2)
def test_engine_core_tp():
    """
    Test engine can initialize worker in tp properly
    """

    """Setup the EngineCore."""
    engine_args = EngineArgs(
        model=MODEL_NAME,
        tensor_parallel_size=2,
        # Reduce startup time.
        enforce_eager=True,
    )
    vllm_config = engine_args.create_engine_config()
    executor_class = Executor.get_class(vllm_config)

    with set_default_torch_num_threads(1):
        engine_core = EngineCore(
            vllm_config=vllm_config, executor_class=executor_class, log_stats=True
        )

    def get_worker_cache_config_field(worker, key: str):
        return getattr(worker.cache_config, key)

    num_gpu_blocks = engine_core.collective_rpc(
        get_worker_cache_config_field, args=("num_gpu_blocks",)
    )
    num_cpu_blocks = engine_core.collective_rpc(
        get_worker_cache_config_field, args=("num_cpu_blocks",)
    )
    assert all(x is not None for x in num_gpu_blocks)
    assert all(x is not None for x in num_cpu_blocks)


@create_new_process_for_each_test()
def test_engine_core_invalid_request_id_type():
    """Test that engine raises TypeError for non-string request_id."""
    engine_args = EngineArgs(model=MODEL_NAME)
    vllm_config = engine_args.create_engine_config()
    executor_class = Executor.get_class(vllm_config)

    with set_default_torch_num_threads(1):
        engine_core = EngineCore(
            vllm_config=vllm_config, executor_class=executor_class, log_stats=True
        )

    # Test with UUID object (common mistake)
    uuid_request = make_request()
    uuid_request.request_id = uuid.uuid4()  # UUID object instead of string

    with pytest.raises(TypeError, match="request_id must be a string, got.*UUID"):
        engine_core.add_request(*engine_core.preprocess_add_request(uuid_request))

    # Test with integer
    int_request = make_request()
    int_request.request_id = 12345

    with pytest.raises(TypeError, match="request_id must be a string, got.*int"):
        engine_core.add_request(*engine_core.preprocess_add_request(int_request))

    # Test with None
    none_request = make_request()
    none_request.request_id = None

    with pytest.raises(TypeError, match="request_id must be a string, got.*NoneType"):
        engine_core.add_request(*engine_core.preprocess_add_request(none_request))

    # Verify engine is still functional after errors
    valid_request = make_request()
    engine_core.add_request(*engine_core.preprocess_add_request(valid_request))
    assert len(engine_core.scheduler.waiting) == 1
    assert len(engine_core.scheduler.running) == 0


@create_new_process_for_each_test()
@pytest.mark.parametrize(
    ("ec_role", "gpu_memory_utilization", "enable_prefix_caching"),
    [
        ("ec_producer", 0.01, False),
        # NOTE: ec_producer never allows prefix caching
        ("ec_consumer", 0.7, True),
        ("ec_consumer", 0.7, False),
    ],
)
@pytest.mark.parametrize("use_kv_connector", [False, True])
def test_encoder_instance_zero_kv_cache(
    ec_role: str,
    gpu_memory_utilization: float,
    enable_prefix_caching: bool,
    use_kv_connector: bool,
):
    """EPD (Encoder-Prefill-Decode) Encoder-cache-specific tests

    This test verifies encoder-only instance initializes with 0 KV cache blocks.
    Under EPD disagg mode, Encoder instances (EC producer role) only execute
    vision encoder, so they don't need KV cache for text generation.
    """
    # Form vllm config
<<<<<<< HEAD
    scheduler_config = SchedulerConfig(
        max_num_seqs=10,
        max_num_batched_tokens=512,
        max_model_len=512,
        disable_hybrid_kv_cache_manager=True,
    )
=======
>>>>>>> 1166c31c
    model_config = ModelConfig(
        model="llava-hf/llava-1.5-7b-hf",  # Multimodal model
        enforce_eager=True,
        trust_remote_code=True,
        dtype="float16",
        seed=42,
    )
<<<<<<< HEAD
=======
    scheduler_config = SchedulerConfig(
        max_num_seqs=10,
        max_num_batched_tokens=512,
        max_model_len=512,
        disable_hybrid_kv_cache_manager=True,
        is_encoder_decoder=model_config.is_encoder_decoder,
    )
>>>>>>> 1166c31c
    cache_config = CacheConfig(
        block_size=16,
        gpu_memory_utilization=gpu_memory_utilization,
        swap_space=0,
        cache_dtype="auto",
        enable_prefix_caching=enable_prefix_caching,
    )
    kv_transfer_config = (
        KVTransferConfig(
<<<<<<< HEAD
            kv_connector="SharedStorageConnector",
=======
            kv_connector="ExampleConnector",
>>>>>>> 1166c31c
            kv_role="kv_both",
            kv_connector_extra_config={"shared_storage_path": "local_storage"},
        )
        if use_kv_connector
        else None
    )
    ec_transfer_config = ECTransferConfig(
<<<<<<< HEAD
        ec_connector="ECSharedStorageConnector",
=======
        ec_connector="ECExampleConnector",
>>>>>>> 1166c31c
        ec_role=ec_role,
        ec_connector_extra_config={"shared_storage_path": "/tmp/ec_test_encoder"},
    )

    vllm_config = VllmConfig(
        model_config=model_config,
        cache_config=cache_config,
        scheduler_config=scheduler_config,
        kv_transfer_config=kv_transfer_config,
        ec_transfer_config=ec_transfer_config,
    )

    executor_class = Executor.get_class(vllm_config)
    print(f"executor_class: {executor_class}")

    with set_default_torch_num_threads(1):
        engine_core = EngineCore(
            vllm_config=vllm_config, executor_class=executor_class, log_stats=True
        )

    # Check encoder cache manager exists
    assert engine_core.scheduler.encoder_cache_manager is not None, (
        "encoder_cache_manager should exist"
    )

    if ec_role == "ec_producer":
        # Check 1: num_blocks should be 0
        # NOTE: num_blocks=1 as BlockPool always needs a null_block.
        kv_cache_config = engine_core.scheduler.kv_cache_manager.kv_cache_config
        print(f"kv_cache_config: {kv_cache_config}")
        assert kv_cache_config.num_blocks == 1, (
            f"ec_producer should only have 1 KV blocks, "
            f"got {kv_cache_config.num_blocks}"
        )

        # Check 2: kv_cache_groups should be empty
        assert len(kv_cache_config.kv_cache_groups) == 0, (
            f"ec_producer should have 0 KV cache groups, "
            f"got {len(kv_cache_config.kv_cache_groups)}"
        )

        # Check 3: kv_cache_tensors should be empty
        assert len(kv_cache_config.kv_cache_tensors) == 0, (
            f"Encoder instance should have 0 KV cache tensors, "
            f"got {len(kv_cache_config.kv_cache_tensors)}"
        )

        # Check 4: Verify EC connector is initialized and is producer
        assert engine_core.scheduler.ec_connector is not None, (
            "Encoder instance should have EC connector"
        )
        assert engine_core.scheduler.ec_connector.is_producer, (
            "Encoder instance EC connector should be producer"
        )

        # Check 5: Verify chunked prefill is disabled
<<<<<<< HEAD
        assert not vllm_config.scheduler_config.chunked_prefill_enabled, (
=======
        assert not vllm_config.scheduler_config.enable_chunked_prefill, (
>>>>>>> 1166c31c
            "Encoder instance should disable chunked prefill (no KV cache)"
        )

    elif ec_role == "ec_consumer":
        # Check 1: num_blocks should be > 1
        kv_cache_config = engine_core.scheduler.kv_cache_manager.kv_cache_config
        print(f"kv_cache_config: {kv_cache_config}")
        assert kv_cache_config.num_blocks > 1, (
            f"ec_consumer should have >1 KV blocks, got {kv_cache_config.num_blocks}"
        )

        # Check 2: kv_cache_groups should NOT be empty
        assert len(kv_cache_config.kv_cache_groups) > 0, (
            f"ec_consumer should have KV cache groups, "
            f"got {len(kv_cache_config.kv_cache_groups)}"
        )

        # Check 3: Verify EC connector is consumer
        assert engine_core.scheduler.ec_connector is not None, (
            "Consumer instance should have EC connector"
        )
        assert not engine_core.scheduler.ec_connector.is_producer, (
            "Consumer instance EC connector should be consumer"
        )<|MERGE_RESOLUTION|>--- conflicted
+++ resolved
@@ -484,15 +484,6 @@
     vision encoder, so they don't need KV cache for text generation.
     """
     # Form vllm config
-<<<<<<< HEAD
-    scheduler_config = SchedulerConfig(
-        max_num_seqs=10,
-        max_num_batched_tokens=512,
-        max_model_len=512,
-        disable_hybrid_kv_cache_manager=True,
-    )
-=======
->>>>>>> 1166c31c
     model_config = ModelConfig(
         model="llava-hf/llava-1.5-7b-hf",  # Multimodal model
         enforce_eager=True,
@@ -500,8 +491,6 @@
         dtype="float16",
         seed=42,
     )
-<<<<<<< HEAD
-=======
     scheduler_config = SchedulerConfig(
         max_num_seqs=10,
         max_num_batched_tokens=512,
@@ -509,7 +498,6 @@
         disable_hybrid_kv_cache_manager=True,
         is_encoder_decoder=model_config.is_encoder_decoder,
     )
->>>>>>> 1166c31c
     cache_config = CacheConfig(
         block_size=16,
         gpu_memory_utilization=gpu_memory_utilization,
@@ -519,11 +507,7 @@
     )
     kv_transfer_config = (
         KVTransferConfig(
-<<<<<<< HEAD
-            kv_connector="SharedStorageConnector",
-=======
             kv_connector="ExampleConnector",
->>>>>>> 1166c31c
             kv_role="kv_both",
             kv_connector_extra_config={"shared_storage_path": "local_storage"},
         )
@@ -531,11 +515,7 @@
         else None
     )
     ec_transfer_config = ECTransferConfig(
-<<<<<<< HEAD
-        ec_connector="ECSharedStorageConnector",
-=======
         ec_connector="ECExampleConnector",
->>>>>>> 1166c31c
         ec_role=ec_role,
         ec_connector_extra_config={"shared_storage_path": "/tmp/ec_test_encoder"},
     )
@@ -592,11 +572,7 @@
         )
 
         # Check 5: Verify chunked prefill is disabled
-<<<<<<< HEAD
-        assert not vllm_config.scheduler_config.chunked_prefill_enabled, (
-=======
         assert not vllm_config.scheduler_config.enable_chunked_prefill, (
->>>>>>> 1166c31c
             "Encoder instance should disable chunked prefill (no KV cache)"
         )
 
